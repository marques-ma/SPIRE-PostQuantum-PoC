--- conflicted
+++ resolved
@@ -33,7 +33,6 @@
 `eval $(build.sh env)` will configure GOPATH, GOROOT and PATH for development outside
 of `build.sh`
 
-<<<<<<< HEAD
 ### Git hooks
 
 We have checked in a pre-commit hook which enforces `go fmt` styling. Please install it
@@ -41,7 +40,8 @@
 
 ```
 ln -s ../../.githooks/pre-commit .git/hooks/pre-commit
-=======
+```
+
 ## Developing the SRI
 
 The above-referenced build scripts may be used natively under Linux. For your convenience,
@@ -52,7 +52,6 @@
 $ make launch
 root@65a22fa2d89f:~/go/src/github.com/spiffe/sri# ./build.sh setup
 ...
->>>>>>> 35eb7a0e
 ```
 
 ## Prerequisites
