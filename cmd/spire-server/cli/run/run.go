package run

import (
	"context"
	"crypto/x509/pkix"
	"errors"
	"flag"
	"fmt"
	"io/ioutil"
	"net"
	"os"
	"path/filepath"
<<<<<<< HEAD
	"strconv"
	"strings"
=======
>>>>>>> d79b725e
	"time"

	"github.com/hashicorp/hcl"
	"github.com/spiffe/spire/pkg/common/catalog"
	"github.com/spiffe/spire/pkg/common/cli"
	"github.com/spiffe/spire/pkg/common/idutil"
	"github.com/spiffe/spire/pkg/common/log"
	"github.com/spiffe/spire/pkg/common/telemetry"
	"github.com/spiffe/spire/pkg/common/util"
	"github.com/spiffe/spire/pkg/server"
	bundleClient "github.com/spiffe/spire/pkg/server/bundle/client"
)

const (
	defaultConfigPath         = "conf/server/server.conf"
	defaultSocketPath         = "/tmp/spire-registration.sock"
	defaultLogLevel           = "INFO"
	defaultBundleEndpointPort = 443
)

// runConfig represents available configurables for file and CLI options
type runConfig struct {
	Server        serverRunConfig            `hcl:"server"`
	PluginConfigs catalog.HCLPluginConfigMap `hcl:"plugins"`
	Telemetry     telemetry.FileConfig       `hcl:"telemetry"`
}

type serverRunConfig struct {
	BindAddress         string             `hcl:"bind_address"`
	BindPort            int                `hcl:"bind_port"`
	CASubject           *caSubjectConfig   `hcl:"ca_subject"`
	CATTL               string             `hcl:"ca_ttl"`
	DataDir             string             `hcl:"data_dir"`
	LogFile             string             `hcl:"log_file"`
	LogLevel            string             `hcl:"log_level"`
	LogFormat           string             `hcl:"log_format"`
	RegistrationUDSPath string             `hcl:"registration_uds_path"`
	SVIDTTL             string             `hcl:"svid_ttl"`
	TrustDomain         string             `hcl:"trust_domain"`
	UpstreamBundle      bool               `hcl:"upstream_bundle"`
	Experimental        experimentalConfig `hcl:"experimental"`

	ConfigPath string

	// Undocumented configurables
	ProfilingEnabled bool     `hcl:"profiling_enabled"`
	ProfilingPort    int      `hcl:"profiling_port"`
	ProfilingFreq    int      `hcl:"profiling_freq"`
	ProfilingNames   []string `hcl:"profiling_names"`
}

type experimentalConfig struct {
	AllowAgentlessNodeAttestors bool `hcl:"allow_agentless_node_attestors"`

	BundleEndpointEnabled bool                           `hcl:"bundle_endpoint_enabled"`
	BundleEndpointAddress string                         `hcl:"bundle_endpoint_address"`
	BundleEndpointPort    int                            `hcl:"bundle_endpoint_port"`
	FederatesWith         map[string]federatesWithConfig `hcl:"federates_with"`
}

type caSubjectConfig struct {
	Country      []string `hcl:"country"`
	Organization []string `hcl:"organization"`
	CommonName   string   `hcl:"common_name"`
}

type federatesWithConfig struct {
	BundleEndpointAddress  string `hcl:"bundle_endpoint_address"`
	BundleEndpointPort     int    `hcl:"bundle_endpoint_port"`
	BundleEndpointSpiffeID string `hcl:"bundle_endpoint_spiffe_id"`
}

type serverConfig struct {
	server.Config
}

// Run CLI struct
type RunCLI struct {
}

//Help prints the server cmd usage
func (*RunCLI) Help() string {
	_, err := parseFlags([]string{"-h"})
	return err.Error()
}

//Run the SPIFFE Server
func (*RunCLI) Run(args []string) int {
	cliConfig, err := parseFlags(args)
	if err != nil {
		fmt.Fprintln(os.Stderr, err)
		return 1
	}

	fileConfig, err := parseFile(cliConfig.Server.ConfigPath)
	if err != nil {
		fmt.Fprintln(os.Stderr, err)
		return 1
	}

	c := newDefaultConfig()

	// Get the plugin and telemetry configurations from the file
	c.PluginConfigs = fileConfig.PluginConfigs
	c.Telemetry = fileConfig.Telemetry

	err = mergeConfigs(c, fileConfig, cliConfig)
	if err != nil {
		fmt.Fprintln(os.Stderr, err)
		return 1
	}

	err = validateConfig(c)
	if err != nil {
		fmt.Fprintln(os.Stderr, err)
		return 1
	}

	// set umask before starting up the server
	cli.SetUmask(c.Log)

	s := server.New(c.Config)

	ctx, cancel := context.WithCancel(context.Background())
	defer cancel()
	util.SignalListener(ctx, cancel)

	err = s.Run(ctx)
	if err != nil {
		c.Log.Error(err.Error())
		return 1
	}

	return 0
}

//Synopsis of the command
func (*RunCLI) Synopsis() string {
	return "Runs the server"
}

func parseFile(filePath string) (*runConfig, error) {
	c := &runConfig{}
	// Return a friendly error if the file is missing
	if _, err := os.Stat(filePath); os.IsNotExist(err) {
		msg := "could not find config file %s: please use the -config flag"
		p, err := filepath.Abs(filePath)
		if err != nil {
			p = filePath
			msg = "could not determine CWD; config file not found at %s: use -config"
		}
		return nil, fmt.Errorf(msg, p)
	}

	data, err := ioutil.ReadFile(filePath)
	if err != nil {
		return nil, fmt.Errorf("unable to read configuration: %v", err)
	}
	if err := hcl.Decode(&c, string(data)); err != nil {
		return nil, fmt.Errorf("unable to decode configuration: %v", err)
	}

	return c, nil
}

func parseFlags(args []string) (*runConfig, error) {
	flags := flag.NewFlagSet("run", flag.ContinueOnError)
	c := &runConfig{}

	flags.StringVar(&c.Server.BindAddress, "bindAddress", "", "IP address or DNS name of the SPIRE server")
	flags.IntVar(&c.Server.BindPort, "serverPort", 0, "Port number of the SPIRE server")
	flags.StringVar(&c.Server.RegistrationUDSPath, "registrationUDSPath", "", "UDS Path to bind registration API")
	flags.StringVar(&c.Server.TrustDomain, "trustDomain", "", "The trust domain that this server belongs to")
	flags.StringVar(&c.Server.LogFile, "logFile", "", "File to write logs to")
	flags.StringVar(&c.Server.LogLevel, "logLevel", "", "'debug', 'info', 'warn', or 'error'")
	flags.StringVar(&c.Server.LogFormat, "logFormat", "", "'text' or 'json'")
	flags.StringVar(&c.Server.DataDir, "dataDir", "", "Directory to store runtime data to")
	flags.StringVar(&c.Server.ConfigPath, "config", defaultConfigPath, "Path to a SPIRE config file")
	flags.BoolVar(&c.Server.UpstreamBundle, "upstreamBundle", false, "Include upstream CA certificates in the bundle")

	err := flags.Parse(args)
	if err != nil {
		return nil, err
	}

	return c, nil
}

func mergeConfigs(c *serverConfig, fileConfig, cliConfig *runConfig) error {
	// CLI > File, merge fileConfig first
	err := mergeConfig(c, fileConfig)
	if err != nil {
		return err
	}

	return mergeConfig(c, cliConfig)
}

func mergeConfig(orig *serverConfig, cmd *runConfig) error {
	// Parse server address
	if cmd.Server.BindAddress != "" {
		ip := net.ParseIP(cmd.Server.BindAddress)
		if ip == nil {
			return fmt.Errorf("It was not possible to parse BindAdress: %v", cmd.Server.BindAddress)
		}
		orig.BindAddress.IP = ip
	}

	if cmd.Server.RegistrationUDSPath != "" {
		orig.BindUDSAddress.Name = cmd.Server.RegistrationUDSPath
	}

	if cmd.Server.BindPort != 0 {
		orig.BindAddress.Port = cmd.Server.BindPort
	}

	if cmd.Server.DataDir != "" {
		orig.DataDir = cmd.Server.DataDir
	}

	if cmd.Server.TrustDomain != "" {
		trustDomain, err := idutil.ParseSpiffeID("spiffe://"+cmd.Server.TrustDomain, idutil.AllowAnyTrustDomain())
		if err != nil {
			return err
		}
		orig.TrustDomain = *trustDomain
	}

	// Handle log file and level
	if cmd.Server.LogFile != "" || cmd.Server.LogLevel != "" || cmd.Server.LogFormat != "" {
		logLevel := defaultLogLevel
		if cmd.Server.LogLevel != "" {
			logLevel = strings.ToUpper(cmd.Server.LogLevel)
		}

		format := strings.ToUpper(cmd.Server.LogFormat)
		logger, err := log.NewLogger(logLevel, format, cmd.Server.LogFile)
		if err != nil {
			return fmt.Errorf("Could not open log file %s: %s", cmd.Server.LogFile, err)
		}

		orig.Log = logger
	}

	// TODO: CLI should be able to override with `false` value
	if cmd.Server.UpstreamBundle {
		orig.UpstreamBundle = cmd.Server.UpstreamBundle
	}

	if cmd.Server.Experimental.AllowAgentlessNodeAttestors {
		orig.Experimental.AllowAgentlessNodeAttestors = cmd.Server.Experimental.AllowAgentlessNodeAttestors
	}

	if cmd.Server.Experimental.BundleEndpointEnabled {
		orig.Experimental.BundleEndpointEnabled = cmd.Server.Experimental.BundleEndpointEnabled
	}
	if cmd.Server.Experimental.BundleEndpointAddress != "" {
		ip := net.ParseIP(cmd.Server.Experimental.BundleEndpointAddress)
		if ip == nil {
			return errors.New("bundle_endpoint_address must be a valid IP")
		}
		orig.Experimental.BundleEndpointAddress.IP = ip
	}
	if cmd.Server.Experimental.BundleEndpointPort != 0 {
		orig.Experimental.BundleEndpointAddress.Port = cmd.Server.Experimental.BundleEndpointPort
	}

	if cmd.Server.Experimental.FederatesWith != nil {
		federatesWith := map[string]bundleClient.TrustDomainConfig{}
		for trustDomain, config := range cmd.Server.Experimental.FederatesWith {
			if config.BundleEndpointAddress == "" {
				return fmt.Errorf("%s bundle_endpoint_address must be set", trustDomain)
			}
			port := defaultBundleEndpointPort
			if config.BundleEndpointPort != 0 {
				port = config.BundleEndpointPort
			}
			federatesWith[trustDomain] = bundleClient.TrustDomainConfig{
				EndpointAddress:  fmt.Sprintf("%s:%d", config.BundleEndpointAddress, port),
				EndpointSpiffeID: config.BundleEndpointSpiffeID,
			}
		}
		orig.Experimental.FederatesWith = federatesWith
	}

	if cmd.Server.ProfilingEnabled {
		orig.ProfilingEnabled = cmd.Server.ProfilingEnabled
	}

	if orig.ProfilingEnabled {
		if cmd.Server.ProfilingPort > 0 {
			orig.ProfilingPort = cmd.Server.ProfilingPort
		}

		if cmd.Server.ProfilingFreq > 0 {
			orig.ProfilingFreq = cmd.Server.ProfilingFreq
		}

		if len(cmd.Server.ProfilingNames) > 0 {
			orig.ProfilingNames = cmd.Server.ProfilingNames
		}
	}

	if cmd.Server.SVIDTTL != "" {
		ttl, err := time.ParseDuration(cmd.Server.SVIDTTL)
		if err != nil {
			return fmt.Errorf("unable to parse default ttl %q: %v", cmd.Server.SVIDTTL, err)
		}
		orig.SVIDTTL = ttl
	}

	if cmd.Server.CATTL != "" {
		ttl, err := time.ParseDuration(cmd.Server.CATTL)
		if err != nil {
			return fmt.Errorf("unable to parse default ttl %q: %v", cmd.Server.CATTL, err)
		}
		orig.CATTL = ttl
	}

	if subject := cmd.Server.CASubject; subject != nil {
		orig.CASubject = pkix.Name{
			Organization: subject.Organization,
			Country:      subject.Country,
			CommonName:   subject.CommonName,
		}
	}

	return nil
}

func validateConfig(c *serverConfig) error {
	if c.BindAddress.IP == nil || c.BindAddress.Port == 0 {
		return errors.New("BindAddress and BindPort are required")
	}

	if c.BindUDSAddress.Name == "" {
		return errors.New("BindUDSAddress Name is required")
	}

	if c.TrustDomain.String() == "" {
		return errors.New("TrustDomain is required")
	}

	if c.DataDir == "" {
		return errors.New("DataDir is required")
	}

	return nil
}

func newDefaultConfig() *serverConfig {
	// log.NewLogger() cannot return error when using STDOUT
	logger, _ := log.NewLogger(defaultLogLevel, log.DefaultFormat, "")
	bindAddress := &net.TCPAddr{}
	bindUDSAddress := &net.UnixAddr{Name: defaultSocketPath, Net: "unix"}

	return &serverConfig{
		Config: server.Config{
			Log:            logger,
			BindAddress:    bindAddress,
			BindUDSAddress: bindUDSAddress,
			Experimental: server.ExperimentalConfig{
				BundleEndpointAddress: &net.TCPAddr{Port: defaultBundleEndpointPort},
			},
		},
	}
}<|MERGE_RESOLUTION|>--- conflicted
+++ resolved
@@ -10,11 +10,6 @@
 	"net"
 	"os"
 	"path/filepath"
-<<<<<<< HEAD
-	"strconv"
-	"strings"
-=======
->>>>>>> d79b725e
 	"time"
 
 	"github.com/hashicorp/hcl"
